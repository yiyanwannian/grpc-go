/*
 *
 * Copyright 2014, Google Inc.
 * All rights reserved.
 *
 * Redistribution and use in source and binary forms, with or without
 * modification, are permitted provided that the following conditions are
 * met:
 *
 *     * Redistributions of source code must retain the above copyright
 * notice, this list of conditions and the following disclaimer.
 *     * Redistributions in binary form must reproduce the above
 * copyright notice, this list of conditions and the following disclaimer
 * in the documentation and/or other materials provided with the
 * distribution.
 *     * Neither the name of Google Inc. nor the names of its
 * contributors may be used to endorse or promote products derived from
 * this software without specific prior written permission.
 *
 * THIS SOFTWARE IS PROVIDED BY THE COPYRIGHT HOLDERS AND CONTRIBUTORS
 * "AS IS" AND ANY EXPRESS OR IMPLIED WARRANTIES, INCLUDING, BUT NOT
 * LIMITED TO, THE IMPLIED WARRANTIES OF MERCHANTABILITY AND FITNESS FOR
 * A PARTICULAR PURPOSE ARE DISCLAIMED. IN NO EVENT SHALL THE COPYRIGHT
 * OWNER OR CONTRIBUTORS BE LIABLE FOR ANY DIRECT, INDIRECT, INCIDENTAL,
 * SPECIAL, EXEMPLARY, OR CONSEQUENTIAL DAMAGES (INCLUDING, BUT NOT
 * LIMITED TO, PROCUREMENT OF SUBSTITUTE GOODS OR SERVICES; LOSS OF USE,
 * DATA, OR PROFITS; OR BUSINESS INTERRUPTION) HOWEVER CAUSED AND ON ANY
 * THEORY OF LIABILITY, WHETHER IN CONTRACT, STRICT LIABILITY, OR TORT
 * (INCLUDING NEGLIGENCE OR OTHERWISE) ARISING IN ANY WAY OUT OF THE USE
 * OF THIS SOFTWARE, EVEN IF ADVISED OF THE POSSIBILITY OF SUCH DAMAGE.
 *
 */

package grpc

import (
	"errors"
	"fmt"
	"net"
	"strings"
	"sync"
	"time"

	"golang.org/x/net/context"
	"golang.org/x/net/trace"
	"google.golang.org/grpc/codes"
	"google.golang.org/grpc/credentials"
	"google.golang.org/grpc/grpclog"
	"google.golang.org/grpc/transport"
)

var (
	// ErrClientConnClosing indicates that the operation is illegal because
	// the ClientConn is closing.
	ErrClientConnClosing = errors.New("grpc: the client connection is closing")
	// ErrClientConnTimeout indicates that the ClientConn cannot establish the
	// underlying connections within the specified timeout.
	ErrClientConnTimeout = errors.New("grpc: timed out when dialing")

	// errNoTransportSecurity indicates that there is no transport security
	// being set for ClientConn. Users should either set one or explicitly
	// call WithInsecure DialOption to disable security.
	errNoTransportSecurity = errors.New("grpc: no transport security set (use grpc.WithInsecure() explicitly or set credentials)")
	// errTransportCredentialsMissing indicates that users want to transmit security
	// information (e.g., oauth2 token) which requires secure connection on an insecure
	// connection.
	errTransportCredentialsMissing = errors.New("grpc: the credentials require transport level security (use grpc.WithTransportCredentials() to set)")
	// errCredentialsConflict indicates that grpc.WithTransportCredentials()
	// and grpc.WithInsecure() are both called for a connection.
	errCredentialsConflict = errors.New("grpc: transport credentials are set for an insecure connection (grpc.WithTransportCredentials() and grpc.WithInsecure() are both called)")
	// errNetworkIP indicates that the connection is down due to some network I/O error.
	errNetworkIO = errors.New("grpc: failed with network I/O error")
	// errConnDrain indicates that the connection starts to be drained and does not accept any new RPCs.
	errConnDrain = errors.New("grpc: the connection is drained")
	// errConnClosing indicates that the connection is closing.
	errConnClosing = errors.New("grpc: the connection is closing")
	errNoAddr      = errors.New("grpc: there is no address available to dial")
	// minimum time to give a connection to complete
	minConnectTimeout = 20 * time.Second
)

// dialOptions configure a Dial call. dialOptions are set by the DialOption
// values passed to Dial.
type dialOptions struct {
	codec    Codec
	cp       Compressor
	dc       Decompressor
	bs       backoffStrategy
	balancer Balancer
	block    bool
	insecure bool
	timeout  time.Duration
	copts    transport.ConnectOptions
}

// DialOption configures how we set up the connection.
type DialOption func(*dialOptions)

// WithCodec returns a DialOption which sets a codec for message marshaling and unmarshaling.
func WithCodec(c Codec) DialOption {
	return func(o *dialOptions) {
		o.codec = c
	}
}

// WithCompressor returns a DialOption which sets a CompressorGenerator for generating message
// compressor.
func WithCompressor(cp Compressor) DialOption {
	return func(o *dialOptions) {
		o.cp = cp
	}
}

// WithDecompressor returns a DialOption which sets a DecompressorGenerator for generating
// message decompressor.
func WithDecompressor(dc Decompressor) DialOption {
	return func(o *dialOptions) {
		o.dc = dc
	}
}

// WithBalancer returns a DialOption which sets a load balancer.
func WithBalancer(b Balancer) DialOption {
	return func(o *dialOptions) {
		o.balancer = b
	}
}

// WithBackoffMaxDelay configures the dialer to use the provided maximum delay
// when backing off after failed connection attempts.
func WithBackoffMaxDelay(md time.Duration) DialOption {
	return WithBackoffConfig(BackoffConfig{MaxDelay: md})
}

// WithBackoffConfig configures the dialer to use the provided backoff
// parameters after connection failures.
//
// Use WithBackoffMaxDelay until more parameters on BackoffConfig are opened up
// for use.
func WithBackoffConfig(b BackoffConfig) DialOption {
	// Set defaults to ensure that provided BackoffConfig is valid and
	// unexported fields get default values.
	setDefaults(&b)
	return withBackoff(b)
}

// withBackoff sets the backoff strategy used for retries after a
// failed connection attempt.
//
// This can be exported if arbitrary backoff strategies are allowed by gRPC.
func withBackoff(bs backoffStrategy) DialOption {
	return func(o *dialOptions) {
		o.bs = bs
	}
}

// WithBlock returns a DialOption which makes caller of Dial blocks until the underlying
// connection is up. Without this, Dial returns immediately and connecting the server
// happens in background.
func WithBlock() DialOption {
	return func(o *dialOptions) {
		o.block = true
	}
}

// WithInsecure returns a DialOption which disables transport security for this ClientConn.
// Note that transport security is required unless WithInsecure is set.
func WithInsecure() DialOption {
	return func(o *dialOptions) {
		o.insecure = true
	}
}

// WithTransportCredentials returns a DialOption which configures a
// connection level security credentials (e.g., TLS/SSL).
func WithTransportCredentials(creds credentials.TransportCredentials) DialOption {
	return func(o *dialOptions) {
		o.copts.TransportCredentials = creds
	}
}

// WithPerRPCCredentials returns a DialOption which sets
// credentials which will place auth state on each outbound RPC.
func WithPerRPCCredentials(creds credentials.PerRPCCredentials) DialOption {
	return func(o *dialOptions) {
		o.copts.PerRPCCredentials = append(o.copts.PerRPCCredentials, creds)
	}
}

// WithTimeout returns a DialOption that configures a timeout for dialing a ClientConn
// initially. This is valid if and only if WithBlock() is present.
func WithTimeout(d time.Duration) DialOption {
	return func(o *dialOptions) {
		o.timeout = d
	}
}

// WithDialer returns a DialOption that specifies a function to use for dialing network addresses.
func WithDialer(f func(addr string, timeout time.Duration) (net.Conn, error)) DialOption {
	return func(o *dialOptions) {
		o.copts.Dialer = f
	}
}

// WithUserAgent returns a DialOption that specifies a user agent string for all the RPCs.
func WithUserAgent(s string) DialOption {
	return func(o *dialOptions) {
		o.copts.UserAgent = s
	}
}

// Dial creates a client connection the given target.
func Dial(target string, opts ...DialOption) (*ClientConn, error) {
	cc := &ClientConn{
		target: target,
		conns:  make(map[Address]*addrConn),
	}
	for _, opt := range opts {
		opt(&cc.dopts)
	}

	// Set defaults.
	if cc.dopts.codec == nil {
		cc.dopts.codec = protoCodec{}
	}
	if cc.dopts.bs == nil {
		cc.dopts.bs = DefaultBackoffConfig
	}
	if cc.dopts.balancer == nil {
		cc.dopts.balancer = RoundRobin(nil)
	}

	if err := cc.dopts.balancer.Start(target); err != nil {
		return nil, err
	}
	var (
		ok    bool
		addrs []Address
	)
	ch := cc.dopts.balancer.Notify()
	if ch == nil {
		// There is no name resolver installed.
		addrs = append(addrs, Address{Addr: target})
	} else {
		addrs, ok = <-ch
		if !ok || len(addrs) == 0 {
			return nil, errNoAddr
		}
	}
	waitC := make(chan error, 1)
	go func() {
		for _, a := range addrs {
			if err := cc.newAddrConn(a, false); err != nil {
				waitC <- err
				return
			}
		}
		close(waitC)
	}()
	var timeoutCh <-chan time.Time
	if cc.dopts.timeout > 0 {
		timeoutCh = time.After(cc.dopts.timeout)
	}
	select {
	case err := <-waitC:
		if err != nil {
			cc.Close()
			return nil, err
		}
	case <-timeoutCh:
		cc.Close()
		return nil, ErrClientConnTimeout
	}
	if ok {
		go cc.lbWatcher()
	}
	colonPos := strings.LastIndex(target, ":")
	if colonPos == -1 {
		colonPos = len(target)
	}
	cc.authority = target[:colonPos]
	return cc, nil
}

// ConnectivityState indicates the state of a client connection.
type ConnectivityState int

const (
	// Idle indicates the ClientConn is idle.
	Idle ConnectivityState = iota
	// Connecting indicates the ClienConn is connecting.
	Connecting
	// Ready indicates the ClientConn is ready for work.
	Ready
	// TransientFailure indicates the ClientConn has seen a failure but expects to recover.
	TransientFailure
	// Shutdown indicates the ClientConn has started shutting down.
	Shutdown
)

func (s ConnectivityState) String() string {
	switch s {
	case Idle:
		return "IDLE"
	case Connecting:
		return "CONNECTING"
	case Ready:
		return "READY"
	case TransientFailure:
		return "TRANSIENT_FAILURE"
	case Shutdown:
		return "SHUTDOWN"
	default:
		panic(fmt.Sprintf("unknown connectivity state: %d", s))
	}
}

// ClientConn represents a client connection to an RPC server.
type ClientConn struct {
	target    string
	authority string
	dopts     dialOptions

	mu    sync.RWMutex
	conns map[Address]*addrConn
}

func (cc *ClientConn) lbWatcher() {
	for addrs := range cc.dopts.balancer.Notify() {
		var (
			add []Address   // Addresses need to setup connections.
			del []*addrConn // Connections need to tear down.
		)
		cc.mu.Lock()
		for _, a := range addrs {
			if _, ok := cc.conns[a]; !ok {
				add = append(add, a)
			}
		}
		for k, c := range cc.conns {
			var keep bool
			for _, a := range addrs {
				if k == a {
					keep = true
					break
				}
			}
			if !keep {
				del = append(del, c)
			}
		}
		cc.mu.Unlock()
		for _, a := range add {
			cc.newAddrConn(a, true)
		}
		for _, c := range del {
			c.tearDown(errConnDrain)
		}
	}
}

func (cc *ClientConn) newAddrConn(addr Address, skipWait bool) error {
	ac := &addrConn{
		cc:           cc,
		addr:         addr,
		dopts:        cc.dopts,
		shutdownChan: make(chan struct{}),
	}
	if EnableTracing {
		ac.events = trace.NewEventLog("grpc.ClientConn", ac.addr.Addr)
	}
	if !ac.dopts.insecure {
		if ac.dopts.copts.TransportCredentials == nil {
			return errNoTransportSecurity
		}
	} else {
		if ac.dopts.copts.TransportCredentials != nil {
			return errCredentialsConflict
		}
		for _, cd := range ac.dopts.copts.PerRPCCredentials {
			if cd.RequireTransportSecurity() {
				return errTransportCredentialsMissing
			}
		}
	}
	// Insert ac into ac.cc.conns. This needs to be done before any getTransport(...) is called.
	ac.cc.mu.Lock()
	if ac.cc.conns == nil {
		ac.cc.mu.Unlock()
		return ErrClientConnClosing
	}
	stale := ac.cc.conns[ac.addr]
	ac.cc.conns[ac.addr] = ac
	ac.cc.mu.Unlock()
	if stale != nil {
		// There is an addrConn alive on ac.addr already. This could be due to
		// i) stale's Close is undergoing;
		// ii) a buggy Balancer notifies duplicated Addresses.
		stale.tearDown(errConnDrain)
	}
	ac.stateCV = sync.NewCond(&ac.mu)
	// skipWait may overwrite the decision in ac.dopts.block.
	if ac.dopts.block && !skipWait {
		if err := ac.resetTransport(false); err != nil {
			ac.tearDown(err)
			return err
		}
		// Start to monitor the error status of transport.
		go ac.transportMonitor()
	} else {
		// Start a goroutine connecting to the server asynchronously.
		go func() {
			if err := ac.resetTransport(false); err != nil {
				grpclog.Printf("Failed to dial %s: %v; please retry.", ac.addr.Addr, err)
				ac.tearDown(err)
				return
			}
			ac.transportMonitor()
		}()
	}
	return nil
}

func (cc *ClientConn) getTransport(ctx context.Context, opts BalancerGetOptions) (transport.ClientTransport, func(), error) {
<<<<<<< HEAD
	addr, put, err := cc.balancer.Get(ctx, opts)
=======
	// TODO(zhaoq): Implement fail-fast logic.
	addr, put, err := cc.dopts.balancer.Get(ctx, opts)
>>>>>>> daeb9cc0
	if err != nil {
		return nil, nil, toRPCErr(err)
	}
	cc.mu.RLock()
	if cc.conns == nil {
		cc.mu.RUnlock()
		return nil, nil, toRPCErr(ErrClientConnClosing)
	}
	ac, ok := cc.conns[addr]
	cc.mu.RUnlock()
	if !ok {
		if put != nil {
			put()
		}
		return nil, nil, Errorf(codes.Internal, "grpc: failed to find the transport to send the rpc")
	}
	t, err := ac.wait(ctx, !opts.BlockingWait)
	if err != nil {
		if put != nil {
			put()
		}
		return nil, nil, err
	}
	return t, put, nil
}

// Close tears down the ClientConn and all underlying connections.
func (cc *ClientConn) Close() error {
	cc.mu.Lock()
	if cc.conns == nil {
		cc.mu.Unlock()
		return ErrClientConnClosing
	}
	conns := cc.conns
	cc.conns = nil
	cc.mu.Unlock()
	cc.dopts.balancer.Close()
	for _, ac := range conns {
		ac.tearDown(ErrClientConnClosing)
	}
	return nil
}

// addrConn is a network connection to a given address.
type addrConn struct {
	cc           *ClientConn
	addr         Address
	dopts        dialOptions
	shutdownChan chan struct{}
	events       trace.EventLog

	mu      sync.Mutex
	state   ConnectivityState
	stateCV *sync.Cond
	down    func(error) // the handler called when a connection is down.
	// ready is closed and becomes nil when a new transport is up or failed
	// due to timeout.
	ready     chan struct{}
	transport transport.ClientTransport
}

// printf records an event in ac's event log, unless ac has been closed.
// REQUIRES ac.mu is held.
func (ac *addrConn) printf(format string, a ...interface{}) {
	if ac.events != nil {
		ac.events.Printf(format, a...)
	}
}

// errorf records an error in ac's event log, unless ac has been closed.
// REQUIRES ac.mu is held.
func (ac *addrConn) errorf(format string, a ...interface{}) {
	if ac.events != nil {
		ac.events.Errorf(format, a...)
	}
}

// getState returns the connectivity state of the Conn
func (ac *addrConn) getState() ConnectivityState {
	ac.mu.Lock()
	defer ac.mu.Unlock()
	return ac.state
}

// waitForStateChange blocks until the state changes to something other than the sourceState.
func (ac *addrConn) waitForStateChange(ctx context.Context, sourceState ConnectivityState) (ConnectivityState, error) {
	ac.mu.Lock()
	defer ac.mu.Unlock()
	if sourceState != ac.state {
		return ac.state, nil
	}
	done := make(chan struct{})
	var err error
	go func() {
		select {
		case <-ctx.Done():
			ac.mu.Lock()
			err = ctx.Err()
			ac.stateCV.Broadcast()
			ac.mu.Unlock()
		case <-done:
		}
	}()
	defer close(done)
	for sourceState == ac.state {
		ac.stateCV.Wait()
		if err != nil {
			return ac.state, err
		}
	}
	return ac.state, nil
}

func (ac *addrConn) resetTransport(closeTransport bool) error {
	var retries int
	for {
		ac.mu.Lock()
		ac.printf("connecting")
		if ac.state == Shutdown {
			// ac.tearDown(...) has been invoked.
			ac.mu.Unlock()
			return errConnClosing
		}
		if ac.down != nil {
			ac.down(downErrorf(false, true, "%v", errNetworkIO))
			ac.down = nil
		}
		ac.state = Connecting
		ac.stateCV.Broadcast()
		t := ac.transport
		ac.mu.Unlock()
		if closeTransport && t != nil {
			t.Close()
		}
		sleepTime := ac.dopts.bs.backoff(retries)
		ac.dopts.copts.Timeout = sleepTime
		if sleepTime < minConnectTimeout {
			ac.dopts.copts.Timeout = minConnectTimeout
		}
		connectTime := time.Now()
		newTransport, err := transport.NewClientTransport(ac.addr.Addr, &ac.dopts.copts)
		if err != nil {
			ac.mu.Lock()
			if ac.state == Shutdown {
				// ac.tearDown(...) has been invoked.
				ac.mu.Unlock()
				return errConnClosing
			}
			ac.errorf("transient failure: %v", err)
			ac.state = TransientFailure
			ac.stateCV.Broadcast()
			if ac.ready != nil {
				close(ac.ready)
				ac.ready = nil
			}
			ac.mu.Unlock()
			sleepTime -= time.Since(connectTime)
			if sleepTime < 0 {
				sleepTime = 0
			}
			closeTransport = false
			select {
			case <-time.After(sleepTime):
			case <-ac.shutdownChan:
			}
			retries++
			grpclog.Printf("grpc: addrConn.resetTransport failed to create client transport: %v; Reconnecting to %q", err, ac.addr)
			continue
		}
		ac.mu.Lock()
		ac.printf("ready")
		if ac.state == Shutdown {
			// ac.tearDown(...) has been invoked.
			ac.mu.Unlock()
			newTransport.Close()
			return errConnClosing
		}
		ac.state = Ready
		ac.stateCV.Broadcast()
		ac.transport = newTransport
		if ac.ready != nil {
			close(ac.ready)
			ac.ready = nil
		}
		ac.down = ac.cc.dopts.balancer.Up(ac.addr)
		ac.mu.Unlock()
		return nil
	}
}

// Run in a goroutine to track the error in transport and create the
// new transport if an error happens. It returns when the channel is closing.
func (ac *addrConn) transportMonitor() {
	for {
		ac.mu.Lock()
		t := ac.transport
		ac.mu.Unlock()
		select {
		// shutdownChan is needed to detect the teardown when
		// the addrConn is idle (i.e., no RPC in flight).
		case <-ac.shutdownChan:
			return
		case <-t.Error():
			ac.mu.Lock()
			if ac.state == Shutdown {
				// ac.tearDown(...) has been invoked.
				ac.mu.Unlock()
				return
			}
			ac.state = TransientFailure
			ac.stateCV.Broadcast()
			ac.mu.Unlock()
			if err := ac.resetTransport(true); err != nil {
				ac.mu.Lock()
				ac.printf("transport exiting: %v", err)
				ac.mu.Unlock()
				grpclog.Printf("grpc: addrConn.transportMonitor exits due to: %v", err)
				return
			}
		}
	}
}

// wait blocks until i) the new transport is up or ii) ctx is done or iii) ac is closed or
// iv) transport is in TransientFailure and the RPC is fail-fast.
func (ac *addrConn) wait(ctx context.Context, failFast bool) (transport.ClientTransport, error) {
	for {
		ac.mu.Lock()
		switch {
		case ac.state == Shutdown:
			ac.mu.Unlock()
			return nil, errConnClosing
		case ac.state == Ready:
			ct := ac.transport
			ac.mu.Unlock()
			return ct, nil
		case ac.state == TransientFailure && failFast:
			ac.mu.Unlock()
			return nil, Errorf(codes.Unavailable, "grpc: RPC failed fast due to transport failure")
		default:
			ready := ac.ready
			if ready == nil {
				ready = make(chan struct{})
				ac.ready = ready
			}
			ac.mu.Unlock()
			select {
			case <-ctx.Done():
				return nil, toRPCErr(ctx.Err())
			// Wait until the new transport is ready or failed.
			case <-ready:
			}
		}
	}
}

// tearDown starts to tear down the addrConn.
// TODO(zhaoq): Make this synchronous to avoid unbounded memory consumption in
// some edge cases (e.g., the caller opens and closes many addrConn's in a
// tight loop.
func (ac *addrConn) tearDown(err error) {
	ac.mu.Lock()
	defer func() {
		ac.mu.Unlock()
		ac.cc.mu.Lock()
		if ac.cc.conns != nil {
			delete(ac.cc.conns, ac.addr)
		}
		ac.cc.mu.Unlock()
	}()
	if ac.state == Shutdown {
		return
	}
	ac.state = Shutdown
	if ac.down != nil {
		ac.down(downErrorf(false, false, "%v", err))
		ac.down = nil
	}
	ac.stateCV.Broadcast()
	if ac.events != nil {
		ac.events.Finish()
		ac.events = nil
	}
	if ac.ready != nil {
		close(ac.ready)
		ac.ready = nil
	}
	if ac.transport != nil {
		if err == errConnDrain {
			ac.transport.GracefulClose()
		} else {
			ac.transport.Close()
		}
	}
	if ac.shutdownChan != nil {
		close(ac.shutdownChan)
	}
	return
}<|MERGE_RESOLUTION|>--- conflicted
+++ resolved
@@ -422,12 +422,7 @@
 }
 
 func (cc *ClientConn) getTransport(ctx context.Context, opts BalancerGetOptions) (transport.ClientTransport, func(), error) {
-<<<<<<< HEAD
-	addr, put, err := cc.balancer.Get(ctx, opts)
-=======
-	// TODO(zhaoq): Implement fail-fast logic.
 	addr, put, err := cc.dopts.balancer.Get(ctx, opts)
->>>>>>> daeb9cc0
 	if err != nil {
 		return nil, nil, toRPCErr(err)
 	}
